--- conflicted
+++ resolved
@@ -10,13 +10,8 @@
 
     assert eval_node(log_and_pass_through, [1, None, 2]) == [1, None, 2]
 
-<<<<<<< HEAD
-    log = capsys.readouterr().err
-    if log:  # when running under pytest-dist capsys does not seem to work
-=======
     read = capsys.readouterr()
     log = read.err
     if log != '':
->>>>>>> 9d058431
         assert "Tick: 1" in log
         assert "Tick: 2" in log