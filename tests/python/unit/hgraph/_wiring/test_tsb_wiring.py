<<<<<<< HEAD
from dataclasses import dataclass

import pytest

from hgraph import TSB, TimeSeriesSchema, TS, compute_node, graph, IncorrectTypeBinding, ParseError, CompoundScalar
=======
from typing import Generic

import pytest

from hgraph import TSB, TimeSeriesSchema, TS, compute_node, graph, IncorrectTypeBinding, ParseError, TIME_SERIES_TYPE, \
    SCALAR, SCALAR_1, AUTO_RESOLVE
>>>>>>> faed916d
from hgraph.test import eval_node


class MyTsb(TimeSeriesSchema):
    p1: TS[int]
    p2: TS[str]


@compute_node(valid=[])
def create_my_tsb(ts1: TS[int], ts2: TS[str]) -> TSB[MyTsb]:
    out = {}
    if ts1.modified:
        out['p1'] = ts1.value
    if ts2.modified:
        out['p2'] = ts2.value
    return out


@compute_node
def split_my_tsb(tsb: TSB[MyTsb]) -> TS[int]:
    return tsb.as_schema.p1.delta_value


@pytest.mark.parametrize("ts1,ts2,expected", [
    [[1, 2], ["a", "b"], [dict(p1=1, p2="a"), dict(p1=2, p2="b")]],
    [[None, 2], ["a", None], [dict(p2="a"), dict(p1=2)]],
    [[1, None], [None, "b"], [dict(p1=1), dict(p2="b")]],
])
def test_tsb_output(ts1, ts2, expected):

    assert eval_node(create_my_tsb, ts1, ts2) == expected


def test_tsb_splitting():

    @graph
    def split_tester(ts1: TS[int], ts2: TS[str]) -> TS[int]:
        tsb: TSB[MyTsb] = TSB[MyTsb].from_ts(p1=ts1, p2=ts2)
        return tsb.as_schema.p1

    assert eval_node(split_tester, [1, 2], ["a", "b"]) == [1, 2]


def test_tsb_splitting_peered():

    @graph
    def split_tester(ts1: TS[int], ts2: TS[str]) -> TS[int]:
        tsb: TSB[MyTsb] = create_my_tsb(ts1, ts2)
        return tsb.as_schema.p1

    assert eval_node(split_tester, [1, 2], ["a", "b"]) == [1, 2]


def test_tsb_input_not_peered():

    @graph
    def tsb_in_non_peered(ts1: TS[int], ts2: TS[str]) -> TS[int]:
        tsb: TSB[MyTsb] = TSB[MyTsb].from_ts(p1=ts1, p2=ts2)
        return split_my_tsb(tsb)

    assert eval_node(tsb_in_non_peered, [1, 2], ["a", "b"]) == [1, 2]


def test_tsb_input_peered():
    @graph
    def tsb_in_non_peered(ts1: TS[int], ts2: TS[str]) -> TS[int]:
        tsb: TSB[MyTsb] = create_my_tsb(ts1, ts2)
        return split_my_tsb(tsb)

    assert eval_node(tsb_in_non_peered, [1, 2], ["a", "b"]) == [1, 2]


def test_ts_schema_error():

    try:
        @graph
        def tsb_bad_return_type() -> MyTsb:
            ...
        assert False, "Should have raised an exception"
    except ParseError:
        ...


<<<<<<< HEAD
def test_tsb_from_scalar():
    @dataclass
    class MyScalar(CompoundScalar):
        p1: int
        p2: str

    @graph
    def g(ts: TSB[MyScalar]) -> TS[int]:
        return ts.p1

    assert eval_node(g, MyScalar(1, "a")) == [1]
=======
def test_generic_tsb():
    from frozendict import frozendict as fd

    class GenericTSB(TimeSeriesSchema, Generic[SCALAR]):
        p1: TS[SCALAR]

    @graph
    def tsb_multi_type(ts: TSB[GenericTSB[SCALAR]], v: TS[SCALAR_1],
                       _v_tp: type[SCALAR_1] = AUTO_RESOLVE) -> TSB[GenericTSB[SCALAR_1]]:
        return TSB[GenericTSB[_v_tp]].from_ts(p1=v)

    @graph
    def g(ts1: TS[int], ts2: TS[str]) -> TSB[GenericTSB[str]]:
        return tsb_multi_type(TSB[GenericTSB[int]].from_ts(p1=ts1), ts2)

    assert eval_node(g, [1, 2], ["a", "b"]) == [fd({"p1": "a"}), fd({"p1": "b"})]
>>>>>>> faed916d
<|MERGE_RESOLUTION|>--- conflicted
+++ resolved
@@ -1,17 +1,11 @@
-<<<<<<< HEAD
 from dataclasses import dataclass
-
-import pytest
-
-from hgraph import TSB, TimeSeriesSchema, TS, compute_node, graph, IncorrectTypeBinding, ParseError, CompoundScalar
-=======
 from typing import Generic
 
 import pytest
 
 from hgraph import TSB, TimeSeriesSchema, TS, compute_node, graph, IncorrectTypeBinding, ParseError, TIME_SERIES_TYPE, \
-    SCALAR, SCALAR_1, AUTO_RESOLVE
->>>>>>> faed916d
+    SCALAR, SCALAR_1, AUTO_RESOLVE, CompoundScalar
+
 from hgraph.test import eval_node
 
 
@@ -95,7 +89,6 @@
         ...
 
 
-<<<<<<< HEAD
 def test_tsb_from_scalar():
     @dataclass
     class MyScalar(CompoundScalar):
@@ -107,7 +100,8 @@
         return ts.p1
 
     assert eval_node(g, MyScalar(1, "a")) == [1]
-=======
+
+    
 def test_generic_tsb():
     from frozendict import frozendict as fd
 
@@ -124,4 +118,3 @@
         return tsb_multi_type(TSB[GenericTSB[int]].from_ts(p1=ts1), ts2)
 
     assert eval_node(g, [1, 2], ["a", "b"]) == [fd({"p1": "a"}), fd({"p1": "b"})]
->>>>>>> faed916d
