--- conflicted
+++ resolved
@@ -31,17 +31,11 @@
         HgTSBTypeMetaData: lambda: TSBWiringPort(node_instance, path),
         HgTSLTypeMetaData: lambda: TSLWiringPort(node_instance, path),
         HgREFTypeMetaData: lambda: {
-<<<<<<< HEAD
                    HgTSDTypeMetaData: lambda: TSDREFWiringPort(node_instance, path),
                    HgTSBTypeMetaData: lambda: TSBREFWiringPort(node_instance, path),
                    HgTSLTypeMetaData: lambda: TSLREFWiringPort(node_instance, path),
                 }.get(type(tp.value_tp), lambda: WiringPort(node_instance, path))()
         }.get(type(tp), lambda: WiringPort(node_instance, path))()
-=======
-            HgTSDTypeMetaData: lambda: REFtsdWiringPort(node_instance, path),
-        }.get(type(tp.value_tp), lambda: WiringPort(node_instance, path))()
-    }.get(type(tp), lambda: WiringPort(node_instance, path))()
->>>>>>> 5e6b160b
 
 
 @dataclass(frozen=True)
