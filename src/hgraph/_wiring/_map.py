--- conflicted
+++ resolved
@@ -364,14 +364,8 @@
 
     direct_args = frozenset(
         k for k, v in input_types.items() if k not in marker_args and signature.input_types[k].matches(v) if
-<<<<<<< HEAD
         #(type(signature.input_types[k]) is not HgTsTypeVarTypeMetaData and  # All time-series value match this!
         (type(v) is not multiplex_type))  # So if it is possibly not direct, don't mark it direct
-=======
-        (type(signature.input_types[k]) is not HgTsTypeVarTypeMetaData and  # All time-series value match this!
-         type(v) not in (
-         HgTSLTypeMetaData, HgTSDTypeMetaData)))  # So if it is possibly not direct, don't mark it direct
->>>>>>> 5e6b160b
 
     multiplex_args = frozenset(
         k for k, v in input_types.items() \
@@ -585,12 +579,8 @@
     Validates that the multiplexed inputs are valid.
     """
     for arg in chain(multiplex_args, no_key_args):
-<<<<<<< HEAD
-        if not (in_type := signature.input_types[arg]).matches((m_type := kwargs_[arg].output_type.dereference()).value_tp):
-=======
         if not (in_type := signature.input_types[arg].dereference()).matches(
                 (m_type := kwargs_[arg].output_type.dereference()).value_tp):
->>>>>>> 5e6b160b
             raise CustomMessageWiringError(
                 f"The input '{arg}: {m_type}' is a multiplexed type, "
                 f"but its '{m_type.value_tp}' is not compatible with the input type: {in_type}")