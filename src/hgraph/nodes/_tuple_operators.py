from collections import deque
from dataclasses import dataclass, field
from typing import Type, TypeVar, Generic, Tuple

from hgraph import SCALAR, TS, HgTypeMetaData, WiringContext, MissingInputsError, IncorrectTypeBinding, compute_node, \
    with_signature, TimeSeries, HgTupleFixedScalarType, HgTupleCollectionScalarType, TSL, STATE, CompoundScalar, \
    SCHEDULER, MIN_TD, mul_, and_, or_, AUTO_RESOLVE, graph
from hgraph import getitem_, min_, max_, sum_, zero
from hgraph.nodes import flatten_tsl_values

<<<<<<< HEAD
__all__ = ("TUPLE", "getitem_tuple", "tuple_from_ts")
=======

__all__ = ("TUPLE", "getitem_tuple")
>>>>>>> 355efafd


TUPLE = TypeVar("TUPLE", bound=tuple)


def _item_type(tuple_tp: Type[TUPLE], index: int) -> Type:
    if isinstance(tuple_tp, HgTupleFixedScalarType):
        return tuple_tp.element_types[index]
    elif isinstance(tuple_tp, HgTupleCollectionScalarType):
        return tuple_tp.element_type
    raise IncorrectTypeBinding(TUPLE, tuple_tp)


@compute_node(overloads=getitem_)
def getitem_tuple(ts: TS[Tuple[SCALAR, ...]], key: TS[int]) -> TS[SCALAR]:
    """
    Retrieve the tuple item indexed by key from the timeseries of scalar tuples
    """
    return ts.value[key.value]


@dataclass
class UnrollState(CompoundScalar, Generic[SCALAR]):
    buffer: deque[SCALAR] = field(default_factory=deque)


@compute_node
def unroll(ts: TS[tuple[SCALAR, ...]],
           _state: STATE[UnrollState[SCALAR]] = None, _schedule: SCHEDULER = None) -> TS[SCALAR]:
    """
    The values contained in the tuple are unpacked and returned one at a time until all values are unpacked.
    """
    if ts.modified:
        _state.buffer.extend(ts.value)

    if _state.buffer:
        d: deque[SCALAR] = _state.buffer
        v = d.popleft()
        if d:
            _schedule.schedule(MIN_TD)
        return v


@compute_node(overloads=mul_)
def mul_tuple_int(lhs: TS[Tuple[SCALAR, ...]], rhs: TS[int]) -> TS[Tuple[SCALAR, ...]]:
    return lhs.value * rhs.value


@compute_node(overloads=and_)
def and_tuples(lhs: TS[Tuple[SCALAR, ...]], rhs: TS[Tuple[SCALAR, ...]]) -> TS[bool]:
    return bool(lhs.value and rhs.value)


@compute_node(overloads=or_)
def or_tuples(lhs: TS[Tuple[SCALAR, ...]], rhs: TS[Tuple[SCALAR, ...]]) -> TS[bool]:
    return bool(lhs.value or rhs.value)


@compute_node(overloads=min_)
def min_tuple_unary(ts: TS[Tuple[SCALAR, ...]], default_value: TS[SCALAR] = None) -> TS[SCALAR]:
    return min(ts.value, default=default_value.value)


@compute_node(overloads=max_)
def max_tuple(ts: TS[Tuple[SCALAR, ...]], default_value: TS[SCALAR] = None) -> TS[SCALAR]:
    return max(ts.value, default=default_value.value)


@graph(overloads=sum_)
def sum_tuple_unary(ts: TS[Tuple[SCALAR, ...]], tp: Type[TS[SCALAR]] = AUTO_RESOLVE) -> TS[SCALAR]:
    return _sum_tuple_unary(ts, zero(tp, sum_))


@compute_node
def _sum_tuple_unary(ts: TS[Tuple[SCALAR, ...]], zero_ts: TS[SCALAR]) -> TS[SCALAR]:
    """
    Unary sum for timeseries of tuples
    The sum is the sum of the latest value
    """
    return sum(ts.value, start=zero_ts.value)<|MERGE_RESOLUTION|>--- conflicted
+++ resolved
@@ -8,12 +8,8 @@
 from hgraph import getitem_, min_, max_, sum_, zero
 from hgraph.nodes import flatten_tsl_values
 
-<<<<<<< HEAD
-__all__ = ("TUPLE", "getitem_tuple", "tuple_from_ts")
-=======
 
 __all__ = ("TUPLE", "getitem_tuple")
->>>>>>> 355efafd
 
 
 TUPLE = TypeVar("TUPLE", bound=tuple)
