--- conflicted
+++ resolved
@@ -9,11 +9,7 @@
     AUTO_RESOLVE,
     Series,
     getitem_,
-<<<<<<< HEAD
-    getattr_,
-=======
     getattr_, min_, max_
->>>>>>> c813d923
 )
 
 __all__ = tuple()
